import { DeleteCommand, DynamoDBDocumentClient } from "@aws-sdk/lib-dynamodb";
import { DeleteNode } from "../nodes/deleteNode";
import { ReturnValuesOptions } from "../nodes/returnValuesNode";
import { QueryCompiler } from "../queryCompiler";
import {
  ExecuteOutput,
  ObjectKeyPaths,
  PickPk,
  PickSkRequired,
} from "../typeHelpers";
import { preventAwait } from "../util/preventAwait";
import {
  AttributeBeginsWithExprArg,
  AttributeBetweenExprArg,
  AttributeContainsExprArg,
  AttributeFuncExprArg,
  BuilderExprArg,
  ComparatorExprArg,
  ExprArgs,
  ExpressionBuilder,
  NotExprArg,
} from "./expressionBuilder";

export interface DeleteItemQueryBuilderInterface<
  DDB,
  Table extends keyof DDB,
  O
> {
  /**
   * A condition that must be satisfied in order for a DeleteItem operation to be executed.
   *
   * Multiple conditionExpressions are added as `AND` statements. see {@link orConditionExpression} for `OR` statements.
   *
   * Example
   *
   * ```ts
   * await tsynamoClient
   *   .deleteItem("myTable")
   *   .keys({
   *     userId: "333",
   *     dataTimestamp: 222,
   *    })
   *   .conditionExpression("tags", "contains", "meow")
   *   .execute()
   * ```
   */
  conditionExpression<Key extends ObjectKeyPaths<DDB[Table]>>(
    ...args: ComparatorExprArg<DDB, Table, Key>
  ): DeleteItemQueryBuilder<DDB, Table, O>;

  conditionExpression<Key extends ObjectKeyPaths<DDB[Table]>>(
    ...args: AttributeFuncExprArg<Key>
  ): DeleteItemQueryBuilder<DDB, Table, O>;

  conditionExpression<Key extends ObjectKeyPaths<DDB[Table]>>(
    ...args: AttributeBeginsWithExprArg<Key>
  ): DeleteItemQueryBuilder<DDB, Table, O>;

  conditionExpression<Key extends ObjectKeyPaths<DDB[Table]>>(
    ...args: AttributeContainsExprArg<DDB, Table, Key>
  ): DeleteItemQueryBuilder<DDB, Table, O>;

  conditionExpression<Key extends ObjectKeyPaths<DDB[Table]>>(
    ...args: AttributeBetweenExprArg<DDB, Table, Key>
  ): DeleteItemQueryBuilder<DDB, Table, O>;

  conditionExpression<Key extends ObjectKeyPaths<DDB[Table]>>(
    ...args: NotExprArg<DDB, Table, Key>
  ): DeleteItemQueryBuilder<DDB, Table, O>;

  conditionExpression<Key extends ObjectKeyPaths<DDB[Table]>>(
    ...args: BuilderExprArg<DDB, Table, Key>
  ): DeleteItemQueryBuilder<DDB, Table, O>;

  /**
   * A {@link conditionExpression} that is concatenated as an OR statement.
   *
   * A condition that must be satisfied in order for a DeleteItem operation to be executed.
   *
   * Example
   *
   * ```ts
   * await tsynamoClient
   *   .putItem("myTable")
   *   .item({
   *     userId: "333",
   *     dataTimestamp: 222,
   *     someBoolean: true,
   *    })
   *   .conditionExpression("userId", "attribute_not_exists")
   *   .orConditionExpression("someBoolean", "attribute_exists")
   *   .execute()
   * ```
   */
  orConditionExpression<Key extends ObjectKeyPaths<DDB[Table]>>(
    ...args: ComparatorExprArg<DDB, Table, Key>
  ): DeleteItemQueryBuilder<DDB, Table, O>;

  orConditionExpression<Key extends ObjectKeyPaths<DDB[Table]>>(
    ...args: AttributeFuncExprArg<Key>
  ): DeleteItemQueryBuilder<DDB, Table, O>;

  orConditionExpression<Key extends ObjectKeyPaths<DDB[Table]>>(
    ...args: AttributeBeginsWithExprArg<Key>
  ): DeleteItemQueryBuilder<DDB, Table, O>;

  orConditionExpression<Key extends ObjectKeyPaths<DDB[Table]>>(
    ...args: AttributeContainsExprArg<DDB, Table, Key>
  ): DeleteItemQueryBuilder<DDB, Table, O>;

  orConditionExpression<Key extends ObjectKeyPaths<DDB[Table]>>(
    ...args: AttributeBetweenExprArg<DDB, Table, Key>
  ): DeleteItemQueryBuilder<DDB, Table, O>;

  orConditionExpression<Key extends ObjectKeyPaths<DDB[Table]>>(
    ...args: NotExprArg<DDB, Table, Key>
  ): DeleteItemQueryBuilder<DDB, Table, O>;

  orConditionExpression<Key extends ObjectKeyPaths<DDB[Table]>>(
    ...args: BuilderExprArg<DDB, Table, Key>
  ): DeleteItemQueryBuilder<DDB, Table, O>;

<<<<<<< HEAD
  returnValues<Choice extends "NONE" | "ALL_OLD">(
    option: Extract<ReturnValuesOptions, Choice>
  ): DeleteItemQueryBuilder<
    DDB,
    Table,
    "NONE" extends Choice ? O : ExecuteOutput<DDB[Table]>
  >;

  returnValuesOnConditionCheckFailure<Choice extends "NONE" | "ALL_OLD">(
    option: Extract<ReturnValuesOptions, Choice>
  ): DeleteItemQueryBuilder<
    DDB,
    Table,
    "NONE" extends Choice ? O : ExecuteOutput<DDB[Table]>
  >;
=======
  // TODO: returnValues should probably just be `returnValues()` without any parameters as ALL_OLD is the only value it takes.

  /**
   *
   * Use this if you want to get the item attributes as they appeared before they were updated with the PutItem request.
   *
   * The valid values are:
   *
   *  - NONE - If returnValues is not specified, or if its value is NONE, then nothing is returned. (This setting is the default.)
   *
   *  - ALL_OLD - If PutItem overwrote an attribute name-value pair, then the content of the old item is returned.
   *
   * The values returned are strongly consistent.
   */
  returnValues(
    option: Extract<ReturnValuesOptions, "NONE" | "ALL_OLD">
  ): DeleteItemQueryBuilder<DDB, Table, O>;

  /**
   *
   * Returns the item attributes for a DeleteItem operation that failed a condition check.
   */
  returnValuesOnConditionCheckFailure(
    option: Extract<ReturnValuesOptions, "NONE" | "ALL_OLD">
  ): DeleteItemQueryBuilder<DDB, Table, O>;
>>>>>>> a1aa1efc

  /**
   * An object of attribute names to attribute values, representing the primary key of the item to delete.
   *
   * For the primary key, you must provide all of the attributes. For example, with a simple primary key, you only need to provide a value for the partition key. For a composite primary key, you must provide values for both the partition key and the sort key.
   *
   * Example
   *
   * ```ts
   *  await tsynamoClient
   *  .deleteItem("myTable")
   *  .keys({
   *     userId: "123", // partition key
   *     eventId: 222,  // sort key
   *   })
   *  .execute();
   * ```
   */
  keys<Keys extends PickPk<DDB[Table]> & PickSkRequired<DDB[Table]>>(
    pk: Keys
  ): DeleteItemQueryBuilder<DDB, Table, O>;

  /**
   * Compiles into an DynamoDB DocumentClient Command.
   */
  compile(): DeleteCommand;
<<<<<<< HEAD
  execute(): Promise<O[] | undefined>;
}

/**
 * @todo support ReturnValuesOnConditionCheckFailure
 */
export class DeleteItemQueryBuilder<DDB, Table extends keyof DDB, O>
  implements DeleteItemQueryBuilderInterface<DDB, Table, O>
=======
  /**
   * Executes the command and returns its output.
   */
  execute(): Promise<ExecuteOutput<O>[] | undefined>;
}

export class DeleteItemQueryBuilder<
  DDB,
  Table extends keyof DDB,
  O extends DDB[Table]
> implements DeleteItemQueryBuilderInterface<DDB, Table, O>
>>>>>>> a1aa1efc
{
  readonly #props: DeleteItemQueryBuilderProps;

  constructor(props: DeleteItemQueryBuilderProps) {
    this.#props = props;
  }

  conditionExpression<Key extends ObjectKeyPaths<DDB[Table]>>(
    ...args: ExprArgs<DDB, Table, O, Key>
  ): DeleteItemQueryBuilder<DDB, Table, O> {
    const eB = new ExpressionBuilder<DDB, Table, O>({
      node: { ...this.#props.node.conditionExpression },
    });

    const expressionNode = eB.expression(...args)._getNode();

    return new DeleteItemQueryBuilder<DDB, Table, O>({
      ...this.#props,
      node: {
        ...this.#props.node,
        conditionExpression: expressionNode,
      },
    });
  }

  orConditionExpression<Key extends ObjectKeyPaths<DDB[Table]>>(
    ...args: ExprArgs<DDB, Table, O, Key>
  ): DeleteItemQueryBuilder<DDB, Table, O> {
    const eB = new ExpressionBuilder<DDB, Table, O>({
      node: { ...this.#props.node.conditionExpression },
    });

    const expressionNode = eB.orExpression(...args)._getNode();

    return new DeleteItemQueryBuilder<DDB, Table, O>({
      ...this.#props,
      node: {
        ...this.#props.node,
        conditionExpression: expressionNode,
      },
    });
  }

  returnValues<Choice extends "NONE" | "ALL_OLD">(
    option: Extract<ReturnValuesOptions, Choice>
  ): DeleteItemQueryBuilder<
    DDB,
    Table,
    "NONE" extends Choice ? O : ExecuteOutput<DDB[Table]>
  > {
    return new DeleteItemQueryBuilder({
      ...this.#props,
      node: {
        ...this.#props.node,
        returnValues: {
          kind: "ReturnValuesNode",
          option,
        },
      },
    });
  }

  returnValuesOnConditionCheckFailure<Choice extends "NONE" | "ALL_OLD">(
    option: Extract<ReturnValuesOptions, Choice>
  ): DeleteItemQueryBuilder<
    DDB,
    Table,
    "NONE" extends Choice ? O : ExecuteOutput<DDB[Table]>
  > {
    return new DeleteItemQueryBuilder({
      ...this.#props,
      node: {
        ...this.#props.node,
        returnValuesOnConditionCheckFailure: {
          kind: "ReturnValuesNode",
          option,
        },
      },
    });
  }

  keys<Keys extends PickPk<DDB[Table]> & PickSkRequired<DDB[Table]>>(
    keys: Keys
  ) {
    return new DeleteItemQueryBuilder<DDB, Table, O>({
      ...this.#props,
      node: {
        ...this.#props.node,
        keys: {
          kind: "KeysNode",
          keys,
        },
      },
    });
  }

  compile = (): DeleteCommand => {
    return this.#props.queryCompiler.compile(this.#props.node);
  };

  execute = async (): Promise<unknown extends O ? never : O[] | undefined> => {
    const deleteCommand = this.compile();
    const data = await this.#props.ddbClient.send(deleteCommand);
    return data.Attributes as any;
  };

  public get node() {
    return this.#props.node;
  }
}

preventAwait(
  DeleteItemQueryBuilder,
  "Don't await DeleteItemQueryBuilder instances directly. To execute the query you need to call the `execute` method"
);

interface DeleteItemQueryBuilderProps {
  readonly node: DeleteNode;
  readonly ddbClient: DynamoDBDocumentClient;
  readonly queryCompiler: QueryCompiler;
}<|MERGE_RESOLUTION|>--- conflicted
+++ resolved
@@ -120,7 +120,20 @@
     ...args: BuilderExprArg<DDB, Table, Key>
   ): DeleteItemQueryBuilder<DDB, Table, O>;
 
-<<<<<<< HEAD
+  // TODO: returnValues should probably just be `returnValues()` without any parameters as ALL_OLD is the only value it takes.
+
+  /**
+   *
+   * Use this if you want to get the item attributes as they appeared before they were updated with the PutItem request.
+   *
+   * The valid values are:
+   *
+   *  - NONE - If returnValues is not specified, or if its value is NONE, then nothing is returned. (This setting is the default.)
+   *
+   *  - ALL_OLD - If PutItem overwrote an attribute name-value pair, then the content of the old item is returned.
+   *
+   * The values returned are strongly consistent.
+   */
   returnValues<Choice extends "NONE" | "ALL_OLD">(
     option: Extract<ReturnValuesOptions, Choice>
   ): DeleteItemQueryBuilder<
@@ -129,6 +142,10 @@
     "NONE" extends Choice ? O : ExecuteOutput<DDB[Table]>
   >;
 
+  /**
+   *
+   * Returns the item attributes for a DeleteItem operation that failed a condition check.
+   */
   returnValuesOnConditionCheckFailure<Choice extends "NONE" | "ALL_OLD">(
     option: Extract<ReturnValuesOptions, Choice>
   ): DeleteItemQueryBuilder<
@@ -136,33 +153,6 @@
     Table,
     "NONE" extends Choice ? O : ExecuteOutput<DDB[Table]>
   >;
-=======
-  // TODO: returnValues should probably just be `returnValues()` without any parameters as ALL_OLD is the only value it takes.
-
-  /**
-   *
-   * Use this if you want to get the item attributes as they appeared before they were updated with the PutItem request.
-   *
-   * The valid values are:
-   *
-   *  - NONE - If returnValues is not specified, or if its value is NONE, then nothing is returned. (This setting is the default.)
-   *
-   *  - ALL_OLD - If PutItem overwrote an attribute name-value pair, then the content of the old item is returned.
-   *
-   * The values returned are strongly consistent.
-   */
-  returnValues(
-    option: Extract<ReturnValuesOptions, "NONE" | "ALL_OLD">
-  ): DeleteItemQueryBuilder<DDB, Table, O>;
-
-  /**
-   *
-   * Returns the item attributes for a DeleteItem operation that failed a condition check.
-   */
-  returnValuesOnConditionCheckFailure(
-    option: Extract<ReturnValuesOptions, "NONE" | "ALL_OLD">
-  ): DeleteItemQueryBuilder<DDB, Table, O>;
->>>>>>> a1aa1efc
 
   /**
    * An object of attribute names to attribute values, representing the primary key of the item to delete.
@@ -189,7 +179,10 @@
    * Compiles into an DynamoDB DocumentClient Command.
    */
   compile(): DeleteCommand;
-<<<<<<< HEAD
+
+  /**
+   * Executes the command and returns its output.
+   */
   execute(): Promise<O[] | undefined>;
 }
 
@@ -198,19 +191,6 @@
  */
 export class DeleteItemQueryBuilder<DDB, Table extends keyof DDB, O>
   implements DeleteItemQueryBuilderInterface<DDB, Table, O>
-=======
-  /**
-   * Executes the command and returns its output.
-   */
-  execute(): Promise<ExecuteOutput<O>[] | undefined>;
-}
-
-export class DeleteItemQueryBuilder<
-  DDB,
-  Table extends keyof DDB,
-  O extends DDB[Table]
-> implements DeleteItemQueryBuilderInterface<DDB, Table, O>
->>>>>>> a1aa1efc
 {
   readonly #props: DeleteItemQueryBuilderProps;
 
